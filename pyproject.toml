--- conflicted
+++ resolved
@@ -1,14 +1,8 @@
 [project]
 name = "langrepl"
-<<<<<<< HEAD
 version = "1.4.1"
-description = "A powerful interactive terminal CLI for AI-powered assistance, built with Interactive command-line chat application powered by Langchain, Langgraph, Prompt Toolkit and Rich."
-readme = "README.md"
-=======
-version = "1.4.0"
 description = "Interactive terminal CLI for building and running LLM agents. Built with LangChain, LangGraph, Prompt Toolkit, and Rich."
 readme = { file = "README.md", content-type = "text/markdown" }
->>>>>>> 7f2c1a13
 requires-python = ">=3.13"
 license = { text = "MIT" }
 authors = [
